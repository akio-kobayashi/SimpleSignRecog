--- conflicted
+++ resolved
@@ -152,7 +152,6 @@
         test_results = trainer.test(model, dataloaders=test_loader, ckpt_path='best')
         all_fold_metrics.append(test_results[0])
 
-<<<<<<< HEAD
         # --- 2e. Generate and Store Detailed Report for this fold ---
         y_true = model.test_labels.cpu().numpy()
         y_pred = model.test_preds.cpu().numpy()
@@ -203,7 +202,6 @@
     print(f"Average Test Precision (Macro): {avg_metrics.get('test_precision_epoch', 0):.4f}")
     print(f"Average Test Recall (Macro): {avg_metrics.get('test_recall_epoch', 0):.4f}")
     print("\nIndividual fold metrics and checkpoints logged in the respective 'fold_X' directories.")
-=======
     # --- 3. Aggregate and Save/Print Final Results ---
     print("\n===== CROSS-VALIDATION FINAL RESULTS ======")
     
@@ -248,7 +246,6 @@
         print(results_df.to_string(float_format='%.4f', index=False))
     
     print("\nIndividual fold metrics are also logged in TensorBoard.")
->>>>>>> 4691e04a
 
 
 if __name__ == "__main__":
